--- conflicted
+++ resolved
@@ -6,7 +6,6 @@
             "VERSION": "052",
             "ENVIRONMENT": "DEV",
             "LOCATION": "eastus",
-<<<<<<< HEAD
             "AZURE_RM_SVC_CONNECTION": "azure_connection",
             "RESOURCE_GROUP_NAME": "t-mlops-test",
             "AMLWORKSPACE": "mlw-$(NAMESPACE)-$(PROJECTCODE)-$(VERSION)",
@@ -16,16 +15,6 @@
             "CONTAINERREGISTRY": "cr$(NAMESPACE)$(PROJECTCODE)$(VERSION)",
             "CLUSTER_NAME": "cluster$(VERSION)",
             "BATCH_CLUSTER_NAME": "batchcluster",
-=======
-            "AZURE_RM_SVC_CONNECTION": "mlopssvcconn"
-            "RESOURCE_GROUP_NAME": "#{RESOURCE_GROUP_NAME}#",
-            "AMLWORKSPACE": "mlw-#{NAMESPACE}#-#{PROJECTCODE}#-#{VERSION}#",
-            "STORAGEACCOUNT":"staccaml#{NAMESPACE}##{PROJECTCODE}##{VERSION}#",
-            "KEYVAULT":"akvaml#{NAMESPACE}##{PROJECTCODE}##{VERSION}#",
-            "APPINSIGHTS":"aml-ai-#{NAMESPACE}#-#{PROJECTCODE}#-#{VERSION}#",
-            "CONTAINERREGISTRY": "cr#{NAMESPACE}##{PROJECTCODE}##{VERSION}#",
-            "CLUSTER_NAME": "#{CLUSTER_NAME}#",
->>>>>>> 8dc10869
             "CLUSTER_SIZE": "STANDARD_DS3_v2"
 
         }

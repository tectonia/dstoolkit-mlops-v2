--- conflicted
+++ resolved
@@ -62,7 +62,6 @@
   - `python -m mlops.common.register_data_asset --data_config_path config/data_config.json`
 - Run the training pipeline under test using the module notation (for example, `python -m mlops.nyc_taxi.start_local_pipeline --build_environment pr --wait_for_completion True`)
 
-<<<<<<< HEAD
 ## Caching Python Dependencies
 
 **Caching** is used to store Python dependencies to improve build times by reusing packages between runs. The cache is managed using the [Cache@2](https://learn.microsoft.com/en-us/azure/devops/pipelines/tasks/reference/cache-v2?view=azure-pipelines) task in the pipeline.
@@ -91,7 +90,7 @@
 
 - **`PIP_CACHE_DIR`**: Directory where `pip` stores cached package files.
 - **`Agent.OS`**: The operating system of the build agent, used as part of the cache key.
-=======
+
 ## Running Debug Tasks in VS Code
 
 You can use Visual Studio Code to run and debug specific tasks related to the MLOps pipelines. The following configurations are set up in the [launch.json](.vscode/launch.json) file, allowing you to execute various scripts with ease.
@@ -128,7 +127,6 @@
 - Ensure that your environment is correctly set up and all necessary dependencies are installed before running these tasks.
 - The available options for `build_environment` and `wait_for_completion` are defined in the [launch.json](.vscode/launch.json) file and can be modified to suit your project’s needs.
 - If you encounter any issues, check the [launch.json](.vscode/launch.json) file in the `.vscode` directory to verify the configuration.
->>>>>>> 6dade27b
 
 ## Contributing
 

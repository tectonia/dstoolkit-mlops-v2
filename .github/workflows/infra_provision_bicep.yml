name: ModelFactory-Bicep-Deployment
on:
  workflow_dispatch:
env:
  APPINSIGHTS_NAME: ${{ vars.APPINSIGHTS_NAME }}
  AZURE_RM_SVC_CONNECTION: ${{ vars.AZURE_RM_SVC_CONNECTION }}
  CONTAINER_REGISTRY_NAME: ${{ vars.CONTAINER_REGISTRY_NAME }}
  KEYVAULT_NAME: ${{ vars.KEYVAULT_NAME }}
  LOCATION: ${{ vars.LOCATION }}
  RESOURCE_GROUP_NAME: ${{ vars.RESOURCE_GROUP_NAME }}
  STORAGE_ACCT_NAME: ${{ vars.STORAGE_ACCT_NAME }}
  WORKSPACE_NAME: ${{ vars.WORKSPACE_NAME }}
  ARM_CLIENT_ID: ${{vars.ARM_CLIENT_ID}}
  ARM_TENANT_ID: ${{vars.ARM_TENANT_ID}}
  SUBSCRIPTION_ID: ${{vars.SUBSCRIPTION_ID}}
jobs:
  run-infra-provision:
    runs-on: ubuntu-latest
    permissions:
      id-token: write
      contents: read
    steps:
      - name: Check out repository code
        uses: actions/checkout@v2
      - name: Display parameters
        run: |
          echo 'See the contents of parameters passed in'
          echo $APPINSIGHTS_NAME
          echo $AZURE_RM_SVC_CONNECTION
          echo $CONTAINER_REGISTRY_NAME
          echo $KEYVAULT_NAME
          echo $LOCATION
          echo $RESOURCE_GROUP_NAME
          echo $STORAGE_ACCT_NAME
          echo $WORKSPACE_NAME
          echo ${{ github.workspace }}
          echo $ARM_CLIENT_ID
          echo $ARM_TENANT_ID
          echo $SUBSCRIPTION_ID
        env:
          GH_TOKEN: ${{ secrets.GITHUB_TOKEN }}
      
<<<<<<< HEAD
      - name: Login to Azure
        uses: azure/login@v2
        with:
          client-id: ${{ env.ARM_CLIENT_ID }}
          tenant-id: ${{ env.ARM_TENANT_ID }}
          subscription-id: ${{ env.SUBSCRIPTION_ID }}         
=======
      - name: Azure login
        uses: azure/login@v2
        with:
          client-id: ${{ secrets.AZURE_CLIENT_ID }}
          tenant-id: ${{ secrets.AZURE_TENANT_ID }}
          subscription-id: ${{ secrets.SUBSCRIPTION_ID }}         
>>>>>>> 89bd9876
          
      - name: Provision AzureML Infrastructure
        uses: azure/CLI@v1
        with:
          inlineScript: |
            az --version
            az deployment sub create --location=$LOCATION \
            --template-file '${{ github.workspace }}/infra/bicep/public_workspace/main.bicep' \
            --parameters resourceGroupName=$RESOURCE_GROUP_NAME location=$LOCATION \
            storageAccount=$STORAGE_ACCT_NAME \
            keyVaultName=$KEYVAULT_NAME \
            appInsightsName=$APPINSIGHTS_NAME \
            containerRegistryName=$CONTAINER_REGISTRY_NAME \
            amlWorkspaceName=$WORKSPACE_NAME<|MERGE_RESOLUTION|>--- conflicted
+++ resolved
@@ -40,21 +40,13 @@
         env:
           GH_TOKEN: ${{ secrets.GITHUB_TOKEN }}
       
-<<<<<<< HEAD
       - name: Login to Azure
         uses: azure/login@v2
         with:
           client-id: ${{ env.ARM_CLIENT_ID }}
           tenant-id: ${{ env.ARM_TENANT_ID }}
           subscription-id: ${{ env.SUBSCRIPTION_ID }}         
-=======
-      - name: Azure login
-        uses: azure/login@v2
-        with:
-          client-id: ${{ secrets.AZURE_CLIENT_ID }}
-          tenant-id: ${{ secrets.AZURE_TENANT_ID }}
-          subscription-id: ${{ secrets.SUBSCRIPTION_ID }}         
->>>>>>> 89bd9876
+
           
       - name: Provision AzureML Infrastructure
         uses: azure/CLI@v1
